--- conflicted
+++ resolved
@@ -1,65 +1,5 @@
 #!/usr/bin/env node
 
-<<<<<<< HEAD
-import { exit } from "node:process"
-import { Command } from "commander"
-import figlet from "figlet"
-import { z } from "zod/v4"
-import { Extractor } from "./extractors"
-import { config } from "./libs/config"
-import { logger } from "./libs/logger"
-import { invoiceOutputSchema } from "./prompts/extract-invoice.prompt"
-import type { AiConfig } from "./types"
-import { ConfigUtils } from "./utils/config"
-import { StringUtils } from "./utils/string"
-
-import { CliOptions } from "./schemas"
-export type { CliOptions }
-
-const program = new Command()
-
-program
-  .name("ai-invoice-extractor")
-  .description("AI-based image/PDF invoices/receipts data extractor.")
-  .argument("<file-path>", "Invoice/receipt file path (image or PDF)")
-  // ai options
-  .option("-v, --vendor [vendor]", "AI vendor")
-  .option("-m, --model [model]", "AI model")
-  .option("-k, --key [key]", "AI key")
-  // other options
-  .option("-p, --pretty", "Output pretty JSON", false)
-  .action(async (filePath, options) => {
-    console.log(figlet.textSync("AI Invoice Extractor"))
-    console.log("by Wellapp.ai\n")
-
-    // Validate CLI options
-    // ---------------------------
-    const parsedCliOptions = CliOptions.safeParse({
-      vendor: options.vendor,
-      model: options.model,
-      key: options.key,
-      pretty: options.pretty
-    } satisfies CliOptions)
-
-    if (!parsedCliOptions.success) {
-      logger.error(z.prettifyError(parsedCliOptions.error))
-      exit(1)
-    }
-
-    logger.debug(`cli options: ${JSON.stringify(parsedCliOptions.data, null, 2)}`)
-
-    // Merge CLI options with environment variables
-    // ---------------------------
-    const envAiConfig = config.ai
-
-    const mergedAiConfig = ConfigUtils.mergeAiConfig({
-      cliAiConfig: {
-        vendor: parsedCliOptions.data.vendor,
-        model: parsedCliOptions.data.model,
-        apiKey: parsedCliOptions.data.key
-      } as AiConfig,
-      envAiConfig
-=======
 import { exit } from "node:process";
 import { Command } from "commander";
 import figlet from "figlet";
@@ -101,7 +41,6 @@
     .exitOverride((err) => {
       exitCode = 1;
       throw err;
->>>>>>> 84d05f8c
     })
     .action(async (filePath, options) => {
       stdout.push(figlet.textSync("AI Invoice Extractor"));
