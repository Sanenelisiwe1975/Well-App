--- conflicted
+++ resolved
@@ -52,17 +52,12 @@
     "@biomejs/biome": "^1",
     "@rollup/rollup-win32-x64-msvc": "^4.45.1",
     "@types/figlet": "^1.7.0",
-<<<<<<< HEAD
-    "@types/node": "^22.15.21",
+    "@types/node": "^22.16.5",
+    "bun-types": "^1.2.19",
     "@vitest/ui": "^3.2.4",
     "tsx": "^4.20.3",
     "typescript": "^5",
     "vitest": "^3.2.4"
-=======
-    "@types/node": "^22.16.5",
-    "bun-types": "^1.2.19",
-    "typescript": "^5"
->>>>>>> 84d05f8c
   },
   "homepage": "https://github.com/WellApp-ai/Well#readme",
   "repository": {
