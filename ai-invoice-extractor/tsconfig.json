{
<<<<<<< HEAD
  "compilerOptions": {
    "target": "ESNext",
    "module": "NodeNext",
    "moduleResolution": "NodeNext",
    "lib": ["ESNext"],
    "rootDir": "./src",
    "outDir": "./dist",
    "strict": true,
    "esModuleInterop": true,
    "skipLibCheck": true,
    "forceConsistentCasingInFileNames": true,
    "resolveJsonModule": true,
    "declaration": true,
    "sourceMap": true,
    "baseUrl": ".",
    "paths": {
      "@/*": ["./src/*"]
    },
    "types": ["bun-types"]
  },
  "include": ["src/**/*"],
  "exclude": ["node_modules", "dist"]
=======
	"compilerOptions": {
		"target": "ESNext",
		"module": "NodeNext",
		"moduleResolution": "NodeNext",
		"lib": ["ESNext"],
		"rootDir": "./src",
		"outDir": "./dist",
		"strict": true,
		"esModuleInterop": true,
		"skipLibCheck": true,
		"forceConsistentCasingInFileNames": true,
		"resolveJsonModule": true,
		"declaration": true,
		"sourceMap": true,
		"baseUrl": ".",
		"types": ["bun-types", "@types/node"],
		"paths": {
			"@/*": ["./src/*"]
		}
	},
	"include": ["src/**/*", "tests/**/*"],
	"exclude": ["node_modules", "dist"]
>>>>>>> 1175005a
}<|MERGE_RESOLUTION|>--- conflicted
+++ resolved
@@ -1,28 +1,4 @@
 {
-<<<<<<< HEAD
-  "compilerOptions": {
-    "target": "ESNext",
-    "module": "NodeNext",
-    "moduleResolution": "NodeNext",
-    "lib": ["ESNext"],
-    "rootDir": "./src",
-    "outDir": "./dist",
-    "strict": true,
-    "esModuleInterop": true,
-    "skipLibCheck": true,
-    "forceConsistentCasingInFileNames": true,
-    "resolveJsonModule": true,
-    "declaration": true,
-    "sourceMap": true,
-    "baseUrl": ".",
-    "paths": {
-      "@/*": ["./src/*"]
-    },
-    "types": ["bun-types"]
-  },
-  "include": ["src/**/*"],
-  "exclude": ["node_modules", "dist"]
-=======
 	"compilerOptions": {
 		"target": "ESNext",
 		"module": "NodeNext",
@@ -45,5 +21,4 @@
 	},
 	"include": ["src/**/*", "tests/**/*"],
 	"exclude": ["node_modules", "dist"]
->>>>>>> 1175005a
 }